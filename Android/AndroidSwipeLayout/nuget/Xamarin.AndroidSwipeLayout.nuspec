<?xml version="1.0"?>
<package >
  <metadata>
    <id>Xamarin.AndroidSwipeLayout</id>
    <title>Swipe Layout for Xamarin.Android</title>
<<<<<<< HEAD
    <version>1.2.0.2</version>
    <authors>Xamarin Inc.</authors>
    <owners>Xamarin Inc.</owners>
    <requireLicenseAcceptance>false</requireLicenseAcceptance>
=======
    <version>1.2.0.1</version>
    <authors>Microsoft</authors>
    <owners>Microsoft</owners>
    <requireLicenseAcceptance>true</requireLicenseAcceptance>
>>>>>>> 9b05cac2
    <description>Android Swipe Layout provides a layout which enables view to be swiped away to reveal other views underneath..</description>
    <copyright>© Microsoft Corporation. All rights reserved.</copyright>
    <iconUrl>https://raw.githubusercontent.com/xamarin/XamarinComponents/master/Android/AndroidSwipeLayout/images/icon_256x256.png</iconUrl>
    <projectUrl>https://go.microsoft.com/fwlink/?linkid=864974</projectUrl>
    <licenseUrl>https://go.microsoft.com/fwlink/?linkid=865039</licenseUrl>
    <dependencies>
      <dependency id="Xamarin.Android.Support.v4" version="21.0.3.0" />
      <dependency id="Xamarin.Android.Support.v7.RecyclerView" version="21.0.3.0" />
    </dependencies>
  </metadata>
  <files>
    <file src="output/AndroidSwipeLayout.dll" target="lib/MonoAndroid403" />
    <file src="External-Dependency-Info.txt" target="THIRD-PARTY-NOTICES.txt" />
  </files>
</package><|MERGE_RESOLUTION|>--- conflicted
+++ resolved
@@ -3,17 +3,10 @@
   <metadata>
     <id>Xamarin.AndroidSwipeLayout</id>
     <title>Swipe Layout for Xamarin.Android</title>
-<<<<<<< HEAD
     <version>1.2.0.2</version>
-    <authors>Xamarin Inc.</authors>
-    <owners>Xamarin Inc.</owners>
-    <requireLicenseAcceptance>false</requireLicenseAcceptance>
-=======
-    <version>1.2.0.1</version>
     <authors>Microsoft</authors>
     <owners>Microsoft</owners>
     <requireLicenseAcceptance>true</requireLicenseAcceptance>
->>>>>>> 9b05cac2
     <description>Android Swipe Layout provides a layout which enables view to be swiped away to reveal other views underneath..</description>
     <copyright>© Microsoft Corporation. All rights reserved.</copyright>
     <iconUrl>https://raw.githubusercontent.com/xamarin/XamarinComponents/master/Android/AndroidSwipeLayout/images/icon_256x256.png</iconUrl>
